--- conflicted
+++ resolved
@@ -17,7 +17,9 @@
 require 'rubygems'
 require 'puppet-lint'
 
-options = {}
+options = {
+  :error_level => :all,
+}
 opts = OptionParser.new do |opts|
   opts.banner = help
 
@@ -26,14 +28,12 @@
     exit 0
   end
 
-<<<<<<< HEAD
   opts.on("--with-filename", "Display the filename before the warning") do
     options[:with_filename] = true
-=======
-  options[:error_level] = :all
+  end
+
   opts.on("--error-level LEVEL", [:all, :warning, :error], "The level of error to return (warning, error, all).") do |el|
     options[:error_level] = el
->>>>>>> 25bf61fd
   end
 
   opts.on("--fail-on-warnings", "Return a non-zero exit status for warnings.") do
