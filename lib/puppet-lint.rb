# We're doing this instead of a gem dependency so folks using Puppet
# from their distro packages don't have to install the gem.
begin
  require 'puppet'
rescue LoadError
  puts 'Unable to require puppet.  Please gem install puppet and try again.'
  exit 1
end

require 'puppet-lint/plugin'
require 'puppet-lint/plugins'

unless String.respond_to?('prepend')
  class String
    def prepend(lead)
      self.replace "#{lead}#{self}"
    end
  end
end

class PuppetLint::NoCodeError < StandardError; end

class PuppetLint
  VERSION = '0.1.7'

  attr_reader :code, :file, :show_filename

  def initialize(options)
    @data = nil
    @errors = 0
    @warnings = 0
<<<<<<< HEAD
    @show_filename = 0
    @path = ''
=======
    @error_level = options[:error_level]
>>>>>>> 25bf61fd
  end

  def file=(path)
    if File.exist? path
      @path = path
      @data = File.read(path)
    end
  end

  def code=(value)
    @data = value
  end

  def show_filename=(value)
    @show_filename = value
  end

  def report(kind, message)
    #msg = message
    if kind == :warnings
      @warnings += 1
      message.prepend('WARNING: ')
    else
      @errors += 1
      message.prepend('ERROR: ')
    end
    if @show_filename
      message.prepend("#{@path} - ")
    end
    puts message
  end

  def errors?
    @errors != 0
  end

  def warnings?
    @warnings != 0
  end

  def run
    if @data.nil?
      raise PuppetLint::NoCodeError
    end

    PuppetLint::CheckPlugin.repository.each do |plugin|
<<<<<<< HEAD
      problems = plugin.new.run(@path, @data)
      problems[:errors].each { |error| report :errors, error }
      problems[:warnings].each { |warning| report :warnings, warning }
=======
      problems = plugin.new.run(@data)
      case @error_level
      when :warning
        problems[:warnings].each { |warning| report :warnings, warning }
      when :error
        problems[:errors].each { |error| report :errors, error }
      else
        problems[:warnings].each { |warning| report :warnings, warning }
        problems[:errors].each { |error| report :errors, error }
      end
>>>>>>> 25bf61fd
    end
  end
end
<|MERGE_RESOLUTION|>--- conflicted
+++ resolved
@@ -29,12 +29,9 @@
     @data = nil
     @errors = 0
     @warnings = 0
-<<<<<<< HEAD
     @show_filename = 0
     @path = ''
-=======
     @error_level = options[:error_level]
->>>>>>> 25bf61fd
   end
 
   def file=(path)
@@ -81,12 +78,7 @@
     end
 
     PuppetLint::CheckPlugin.repository.each do |plugin|
-<<<<<<< HEAD
       problems = plugin.new.run(@path, @data)
-      problems[:errors].each { |error| report :errors, error }
-      problems[:warnings].each { |warning| report :warnings, warning }
-=======
-      problems = plugin.new.run(@data)
       case @error_level
       when :warning
         problems[:warnings].each { |warning| report :warnings, warning }
@@ -96,7 +88,6 @@
         problems[:warnings].each { |warning| report :warnings, warning }
         problems[:errors].each { |error| report :errors, error }
       end
->>>>>>> 25bf61fd
     end
   end
 end
