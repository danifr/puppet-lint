# Public: Test the manifest tokens for any right-to-left (<-) chaining
# operators and record a warning for each instance found.
PuppetLint.new_check(:right_to_left_relationship) do
  def check
    tokens.select { |r| r.type == :OUT_EDGE }.each do |token|
      notify :warning, {
        :message =>  'right-to-left (<-) relationship',
        :line    => token.line,
        :column  => token.column,
      }
    end
  end
end

# Public: Test the manifest tokens for any classes or defined types that are
# not in an appropriately named file for the autoloader to detect and record
# an error of each instance found.
PuppetLint.new_check(:autoloader_layout) do
  def check
    unless fullpath.nil? || fullpath == ''
      (class_indexes + defined_type_indexes).each do |class_idx|
        class_tokens = class_idx[:tokens]
        title_token = class_tokens.select { |r| r.type == :NAME }.first
        split_title = title_token.value.split('::')
        mod = split_title.first
        if split_title.length > 1
          expected_path = "/#{mod}/manifests/#{split_title[1..-1].join('/')}.pp"
        else
          expected_path = "/#{title_token.value}/manifests/init.pp"
        end

        unless fullpath.end_with? expected_path
          notify :error, {
            :message => "#{title_token.value} not in autoload module layout",
            :line    => title_token.line,
            :column  => title_token.column,
          }
        end
      end
    end
  end
end

# Public: Check the manifest tokens for any classes or defined types that
# have a dash in their name and record a warning for each instance found.
PuppetLint.new_check(:names_containing_dash) do
  def check
    (class_indexes + defined_type_indexes).each do |class_idx|
      class_tokens = class_idx[:tokens]
      title_token = class_tokens.select { |r| r.type == :NAME }.first

      if title_token.value.include? '-'
        if class_tokens.first.type == :CLASS
          obj_type = 'class'
        else
          obj_type = 'defined type'
        end

        notify :warning, {
          :message => "#{obj_type} name containing a dash",
          :line    => title_token.line,
          :column  => title_token.column,
        }
      end
    end
  end
end

# Public: Check the manifest tokens for any classes that inherit a params
# subclass and record a warning for each instance found.
PuppetLint.new_check(:class_inherits_from_params_class) do
  def check
    class_indexes.each do |class_idx|
      class_tokens = class_idx[:tokens]
      inherits_token = class_tokens.select { |r| r.type == :INHERITS }.first

      unless inherits_token.nil?
        inherited_class_token = inherits_token.next_code_token
        if inherited_class_token.value.end_with? '::params'
          notify :warning, {
            :message => 'class inheriting from params class',
            :line    => inherited_class_token.line,
            :column  => inherited_class_token.column,
          }
        end
      end
    end
  end
end

# Public: Test the manifest tokens for any parameterised classes or defined
# types that take parameters and record a warning if there are any optional
# parameters listed before required parameters.
PuppetLint.new_check(:parameter_order) do
  def check
    defined_type_indexes.each do |class_idx|
      unless class_idx[:param_tokens].nil?
        param_tokens = class_idx[:param_tokens].reject { |r|
          formatting_tokens.include? r.type
        }

        paren_stack = []
        param_tokens.each_index do |param_tokens_idx|
          this_token = param_tokens[param_tokens_idx]
          next_token = param_tokens[param_tokens_idx+1]
          prev_token = param_tokens[param_tokens_idx-1]

          if this_token.type == :LPAREN
            paren_stack.push(true)
          elsif this_token.type == :RPAREN
            paren_stack.pop
          end
          next unless paren_stack.empty?

          if this_token.type == :VARIABLE
            if next_token.nil? || next_token.type == :COMMA
              prev_tokens = param_tokens[0..param_tokens_idx]
              unless prev_tokens.rindex { |r| r.type == :EQUALS }.nil?
                unless prev_token.nil? or prev_token.type == :EQUALS
                  msg = 'optional parameter listed before required parameter'
                  notify :warning, {
                    :message => msg,
                    :line    => this_token.line,
                    :column  => this_token.column,
                  }
                end
              end
            end
          end
        end
      end
    end
  end
end

# Public: Test the manifest tokens for any classes that inherit across
# namespaces and record a warning for each instance found.
PuppetLint.new_check(:inherits_across_namespaces) do
  def check
    class_indexes.each do |class_idx|
      class_token = class_idx[:tokens].first
      class_name_token = class_token.next_code_token
      inherits_token = class_idx[:tokens].select { |r| r.type == :INHERITS }.first
      next if inherits_token.nil?

      inherited_class_token = inherits_token.next_code_token
      inherited_module_name = inherited_class_token.value.split('::').reject { |r| r.empty? }.first
      class_module_name = class_name_token.value.split('::').reject { |r| r.empty? }.first

<<<<<<< HEAD
      unless class_module_name == inherited_module_name
        notify :warning, {
          :message    => "class inherits across module namespaces",
          :linenumber => inherited_class_token.line,
          :column     => inherited_class_token.column,
        }
=======
        unless class_module_name == inherited_module_name
          notify :warning, {
            :message => "class inherits across module namespaces",
            :line    => inherited_class_token.line,
            :column  => inherited_class_token.column,
          }
        end
>>>>>>> 066e51b5
      end
    end
  end
end

# Public: Test the manifest tokens for any classes or defined types that are
# defined inside another class.
PuppetLint.new_check(:nested_classes_or_defines) do
  def check
    class_indexes.each do |class_idx|
      # Skip the first token so that we don't pick up the first :CLASS
      class_tokens = class_idx[:tokens][1..-1]

      class_tokens.each do |token|
        if token.type == :CLASS
          if token.next_code_token.type != :LBRACE
            notify :warning, {
              :message => "class defined inside a class",
              :line    => token.line,
              :column  => token.column,
            }
          end
        end

        if token.type == :DEFINE
          notify :warning, {
            :message => "defined type defined inside a class",
            :line    => token.line,
            :column  => token.column,
          }
        end
      end
    end
  end
end

# Public: Test the manifest tokens for any variables that are referenced in
# the manifest.  If the variables are not fully qualified or one of the
# variables automatically created in the scope, check that they have been
# defined in the local scope and record a warning for each variable that has
# not.
PuppetLint.new_check(:variable_scope) do
  def check
    variables_in_scope = [
      'name',
      'title',
      'module_name',
      'environment',
      'clientcert',
      'clientversion',
      'servername',
      'serverip',
      'serverversion',
      'caller_module_name',
    ]

    (class_indexes + defined_type_indexes).each do |idx|
      referenced_variables = []
      object_tokens = idx[:tokens]

      unless idx[:param_tokens].nil?
        param_tokens = idx[:param_tokens]
        param_tokens.each do |token|
          if token.type == :VARIABLE
            if Set[:COMMA, :EQUALS, :RPAREN].include? token.next_code_token.type
              variables_in_scope << token.value
            end
          end
        end
      end

      object_tokens.each do |token|
        if token.type == :VARIABLE
          if token.next_code_token.type == :EQUALS
            variables_in_scope << token.value
          else
            referenced_variables << token
          end
        end
      end

      msg = "top-scope variable being used without an explicit namespace"
      referenced_variables.each do |token|
        unless token.value.include? '::'
          unless variables_in_scope.include? token.value
            unless token.value =~ /\d+/
              notify :warning, {
                :message => msg,
                :line    => token.line,
                :column  => token.column,
              }
            end
          end
        end
      end
    end
  end
end<|MERGE_RESOLUTION|>--- conflicted
+++ resolved
@@ -147,22 +147,12 @@
       inherited_module_name = inherited_class_token.value.split('::').reject { |r| r.empty? }.first
       class_module_name = class_name_token.value.split('::').reject { |r| r.empty? }.first
 
-<<<<<<< HEAD
       unless class_module_name == inherited_module_name
         notify :warning, {
-          :message    => "class inherits across module namespaces",
-          :linenumber => inherited_class_token.line,
-          :column     => inherited_class_token.column,
+          :message => "class inherits across module namespaces",
+          :line    => inherited_class_token.line,
+          :column  => inherited_class_token.column,
         }
-=======
-        unless class_module_name == inherited_module_name
-          notify :warning, {
-            :message => "class inherits across module namespaces",
-            :line    => inherited_class_token.line,
-            :column  => inherited_class_token.column,
-          }
-        end
->>>>>>> 066e51b5
       end
     end
   end
