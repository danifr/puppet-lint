--- conflicted
+++ resolved
@@ -90,6 +90,33 @@
         expect(problems).to contain_warning(msg).on_line(1).in_column(28)
       end
     end
+
+    context 'double quoted stings containing supported escape patterns' do
+      let(:code) {%{
+        $string1 = "this string contins \n newline"
+        $string2 = "this string contains \ttab"
+        $string3 = "this string contains \${escaped} var"
+        $string4 = "this string contains \\"escaped \\" double quotes"
+        $string5 = "this string contains \\'escaped \\' single quotes"
+        $string6 = "this string contains \r line return"
+        }}
+
+      it 'should not detect any problems' do
+        expect(problems).to have(0).problems
+      end
+    end
+
+    context 'double quoted string with random escape should be rejected' do
+      let(:code) {%{ $ztring = "this string contains \l random esape" } }
+
+      it 'should only detect a single problem' do
+        expect(problems).to have(1).problem
+      end
+
+      it 'should create a warning' do
+        expect(problems).to contain_warning(msg).on_line(1).in_column(12)
+      end
+    end
   end
 
   context 'with fix enabled' do
@@ -116,7 +143,6 @@
     context 'double quoted string containing a lone dollar' do
       let(:code) {"\"sed -i 's/^;*[[:space:]]*${name}[[:space:]]*=.*$/${name} = ${value}/g' file\"" }
 
-<<<<<<< HEAD
       it 'should not detect any problems' do
         expect(problems).to have(0).problems
       end
@@ -125,31 +151,6 @@
         expect(manifest).to eq(code)
       end
     end
-=======
-  describe 'double quoted stings containing supported escape patterns' do
-    let(:code) {%{
-      $string1 = "this string contins \n newline"
-      $string2 = "this string contains \ttab"
-      $string3 = "this string contains \${escaped} var"
-      $string4 = "this string contains \\"escaped \\" double quotes"
-      $string5 = "this string contains \\'escaped \\' single quotes"
-      $string6 = "this string contains \r line return"
-      }}
-    its (:problems) { should == [] }
-  end
-
-  describe 'double quoted string with random escape should be rejected' do
-    let(:code) {%{ $ztring = "this string contains \l random esape" } }
-    its (:problems) {
-      should have_problem({
-        :kind       => :warning,
-        :message    => 'double quoted string containing no variables',
-        :linenumber => 1,
-        :column     => 12,
-      })
-    }
-  end
->>>>>>> d8015cfe
 
     context 'multiple strings in a line' do
       let(:code) { "\"aoeu\" '${foo}'" }
