require 'spec_helper'

describe 'autoloader_layout' do
  context 'foo::bar in foo/manifests/bar.pp' do
    let(:code) { "class foo::bar { }" }
    let(:path) { 'foo/manifests/bar.pp' }

    it 'should not detect any problems' do
      expect(problems).to have(0).problems
    end
  end

  context 'foo::bar::baz in foo/manifests/bar/baz.pp' do
    let(:code) { 'define foo::bar::baz() { }' }
    let(:path) { 'foo/manifests/bar/baz.pp' }

    it 'should not detect any problems' do
      expect(problems).to have(0).problems
    end
  end

  context 'foo in foo/manifests/init.pp' do
    let(:code) { 'class foo { }' }
    let(:path) { 'foo/manifests/init.pp' }

    it 'should not detect any problems' do
      expect(problems).to have(0).problems
    end
  end

  context 'foo::bar in foo/manifests/init.pp' do
    let(:code) { 'class foo::bar { }' }
<<<<<<< HEAD
    let(:path) { 'foo/manifests/init.pp' }
=======
    let(:fullpath) { '/etc/puppet/modules/foo/manifests/init.pp' }
    let(:msg) { 'foo::bar not in autoload module layout' }
>>>>>>> 76254af0

    it 'should only detect a single problem' do
      expect(problems).to have(1).problem
    end

    it 'should create an error' do
      expect(problems).to contain_error(msg).on_line(1).in_column(7)
    end
  end

  context 'foo included in bar/manifests/init.pp' do
    let(:code) { "
      class bar {
        class {'foo':
          someparam => 'somevalue',
        }
      }
      "
    }
<<<<<<< HEAD
    let(:path) { 'bar/manifests/init.pp' }
    its(:problems) { should be_empty }
=======
    let(:fullpath) { '/etc/puppet/modules/bar/manifests/init.pp' }

    it 'should not detect any problems' do
      expect(problems).to have(0).problems
    end
>>>>>>> 76254af0
  end
end<|MERGE_RESOLUTION|>--- conflicted
+++ resolved
@@ -30,12 +30,8 @@
 
   context 'foo::bar in foo/manifests/init.pp' do
     let(:code) { 'class foo::bar { }' }
-<<<<<<< HEAD
     let(:path) { 'foo/manifests/init.pp' }
-=======
-    let(:fullpath) { '/etc/puppet/modules/foo/manifests/init.pp' }
     let(:msg) { 'foo::bar not in autoload module layout' }
->>>>>>> 76254af0
 
     it 'should only detect a single problem' do
       expect(problems).to have(1).problem
@@ -55,15 +51,10 @@
       }
       "
     }
-<<<<<<< HEAD
     let(:path) { 'bar/manifests/init.pp' }
-    its(:problems) { should be_empty }
-=======
-    let(:fullpath) { '/etc/puppet/modules/bar/manifests/init.pp' }
 
     it 'should not detect any problems' do
       expect(problems).to have(0).problems
     end
->>>>>>> 76254af0
   end
 end