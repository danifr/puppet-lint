--- conflicted
+++ resolved
@@ -1,9 +1,6 @@
 source 'https://rubygems.org'
 
 gemspec
-<<<<<<< HEAD
-gem 'json'
-=======
 
 group :test do
   gem 'rake', '~> 10.0'
@@ -22,5 +19,4 @@
   else
     gem 'json'
   end
-end
->>>>>>> 3fb80343
+end